"""
Implementation of the Multi Layer Perceptron.
"""
import time
import os
from pathlib import Path
import json
import numpy as np
from numba import njit
from utils.losses import MEE_MSE
from layer import Layer

class MLP:
    """
    Multi Layer Perceptron class.
    """
    def __init__(self, structure = [], func = None, starting_points=None,
                 filename = None, epoch_to_restore = -1):
        """
        __init__ function of the class.

        Parameters
        ----------
        structure : list
            List containing the number of unit of each Layer in the MLP.
        func : list of tuple
            List that contains:
                [( act. func. name, func. params. ), ..., (...)]
            The number of elements (tuples) of this list is equal to the number
            of Layers of the MLP.
        eta : float
            The learning rate (default is 0.1)
        lamb : float
            The Tikhonov regularization factor (default is 0).
        norm_L : int
            The type of the norm for the Tikhonov regularization (default is 2,
            euclidean).
        alpha : int
            Momentum factor (to do).
        nesterov = False
            Implementing the nesterov momentum (to do).
        starting_point : list or numpy 1d array of float
            The starting weights of each layer (i) is initialized extracting
            from a random uniform distribution in the interval:
                [-starting_point[i], starting_point[i]]
        filename : string
            Restore the net from a json file 'filename', if None initialize a
            new net.
        epoch_to_restore : int
            Number of epoch to restore (if want to reload a pretrained net).
            If -1 reload the network fully trained.
        """
        self.filename = filename
        self.network=[]
        if self.filename == None: # If the user doesn't want to restore a previous net
            self.structure=structure # Number of units per layer
            # list of tuple with (function, parameter of funtcion)
            self.func=[f if isinstance(f, (tuple, list)) else (f, 1) for f in func]
            if starting_points == None: self.starting_points = [0.1]*len(self.structure)
            else: self.starting_points=starting_points # start_point list for random weights
            self.train_MEE = []
            self.train_MSE = []
            self.val_MEE = []
            self.val_MSE = []
            self.train_accuracy=[]
            self.val_accuracy=[]
            self.epoch = 0 # set number of epoch to 0
        else: # If the user want to load a pretrained model
            with open(self.filename) as json_file: # open the file with the json net
                data = json.load(json_file) # Load the file in a dictionary
                for key, val in data.items(): # Create all the attribute from file
                    if ('weights' not in key) and ('bias' not in key):
                        setattr(self, key, val)
            # If epoch_to_restore = -1 restore the last epoch
            if epoch_to_restore != -1:
                self.epoch = epoch_to_restore
            # Create a net with empty input/val just to be able to predict without training
            self.create_net(np.empty(data['input_data_shape']), np.empty(data['val_data_shape']))
            # Reload the error scores up to the epoch required
            self.train_MEE = self.train_MEE[:self.epoch]
            self.train_MSE = self.train_MSE[:self.epoch]
            self.val_MEE = self.val_MEE[:self.epoch]
            self.val_MSE = self.val_MSE[:self.epoch]


    def __getattr__(self,attr):
        """Get the atribute of MLP"""
        return [getattr(lay,attr) for lay in self.network]

    def train(self, input_data, labels, val_data, val_labels, epoch,
              eta=0.1, eta_params = None, lamb=0, norm_L=2, alpha=0, nesterov=False,
<<<<<<< HEAD
              clean_net = False, save_rate = -1, batch_size=-1, filename = None, 
              error_threshold = None, patience = 1):
=======
              clean_net = False, save_rate = -1, batch_size=-1,filename = None,verbose=True, RMSProp=False,beta=0.8):
>>>>>>> d9997fbb
        """
        Parameters
        ----------
        input_data : list or numpy 2d array
            Array with the data in input to the MLP.
        labels : list or numpy 2d array
            Labels of the input_data.
        epoch : int
            Number of epoch for training.
        val_data : list or numpy 2d array
            Array with the validation data in input to the MLP.
        val_labels : list or numpy 2d array
            Labels of the val_data.
        clean_net : boolean
            If True restore the net, if False keep the pretrained net (if exist)
        save_rate : int
            Rate of saving of the net during the training
        """
        # Check if all the input are numpy arrays
        input_data = np.array(input_data)
        labels = np.array(labels)
        val_data = np.array(val_data)
        val_labels = np.array(val_labels)
        self.RMSProp = RMSProp
        self.beta = beta

        self.lamb = lamb # Tikhonov regularization
        self.norm_L = norm_L # Tikhonov regularization norm
        self.alpha = alpha # Parameter for momentum
        self.nesterov = nesterov # If the user want the nesterov momentum

        if callable(eta): # if eta is a function
            if eta_params == None: # if the user pass no parameters
                raise TypeError('Try to set eta as a function without parameters')
            else:
                self.eta_keys = [k for k in eta_params 
                                 if isinstance(k, str)] # attribute names
                self.eta_params = [p for p in eta_params 
                                   if isinstance(p, (int, float))] # values
                self.eta_function = eta # eta is a function now
        else: # Eta is not a function
            self.eta = eta # then eta is just a number
            self.eta_params = None # Just for discriminate from prev. case

        # Reset the net if clean_net == True
        if clean_net:
            self.train_MEE = []
            self.train_MSE = []
            self.val_MEE = []
            self.val_MSE = []
            self.train_accuracy=[]
            self.val_accuracy=[]
            self.epoch = 0

        # If the net is just an empty list fill it with the layers
        if len(self.network) == 0:
            self.create_net(input_data, val_data)
        else:
            self.network[0].input = input_data
            self.network[0].val_data = val_data

        if self.filename != None: # If is a preloaded net fill the input
            self.network[0].input = input_data
            self.network[0].val_data = val_data
        if batch_size == -1:
            batch_size = input_data.shape[0]

        # Start train the net
        total_time = 0
        real_start = time.time()
        calm = patience
        print(f'Starting training {self.epoch} epoch', end = '\r')
        for i in range(epoch):

            start_loop = time.time()

            #### Set up eta (eventually as a function) ####
            if self.eta_params != None: # if None eta is just a number
                # Get the name of the attribute and his value in a dictionary
                # for each attribute in the eta_keys (the string passed by user)
                eta_dict = {name_attr:getattr(self, name_attr) for name_attr in self.eta_keys}
                # Call the eta function with that parameters
                self.eta = self.eta_function(*self.eta_params, **eta_dict)

            #### Train with the mini batch ####
            if batch_size!=input_data.shape[0]:
                shuffle(input_data, labels)
                for tr, lab in mini_batch(input_data,labels,batch_size):
                    self.network[0].input = tr
                    self.feedforward()
                    self.learning_step(lab)
                # Train dataset #
                self.network[0].input = input_data
                self.feedforward()
            else:
                self.feedforward()
                self.learning_step(labels)
            MEE, MSE = MEE_MSE(labels,self.network[-1].out)
            self.train_MEE.append(MEE)
            self.train_MSE.append(MSE)
            self.train_accuracy.append(1-np.sum(np.abs(np.heaviside(self.network[-1].out-0.5,0)-labels))/len(labels))
            # Validation dataset #
            self.feedforward_validation()
            MEE, MSE = MEE_MSE(val_labels, self.network[-1].out_val)
            self.val_MEE.append(MEE)
            self.val_MSE.append(MSE)
            self.val_accuracy.append(1-np.sum(np.abs(np.heaviside(self.network[-1].out_val-0.5,0)-val_labels))/len(val_labels))

            # Printing the error
            string_val_err = f'  [val MEE = {self.val_MEE[-1]:.4f}]'
            string_err = f'  [train MEE = {self.train_MEE[-1]:.4f}]'
            string_err += string_val_err

            # Printing remaining time
            elapsed_for_this_loop = time.time()-start_loop
            total_time += elapsed_for_this_loop
            mean_for_loop = total_time/(i+1)
            remain_time = mean_for_loop*(epoch-i)
            string_time = f'  [wait {remain_time:.1f} s]'
            if verbose:
                print(f'[Epoch {self.epoch}]' + string_err + string_time + ' '*10, end = '\r', flush = True)
            if (i%save_rate==0) and (save_rate >= 0):
                self.save_network(filename)

            if (self.epoch > 2) and (error_threshold != None):
                total_descend_train = self.train_MSE[-1] - self.train_MSE[0]
                total_descend_val = self.val_MSE[-1] - self.val_MSE[0]
                last_descend_train  = (self.train_MSE[-1] - self.train_MSE[-2])*self.epoch
                last_descend_val  = (self.val_MSE[-1] - self.val_MSE[-2])*self.epoch
                last_on_tot_train = last_descend_train/total_descend_train
                last_on_tot_val = last_descend_val/total_descend_val
                if (last_on_tot_train < error_threshold) or (last_on_tot_val < error_threshold):
                    calm = calm-1 # The calm is finishing...
            if calm == 0: break # Lost the patience: stop

            # Updating epoch
            self.epoch += 1
                


        # Final print
        print(f'Epoch {self.epoch}:' + string_err + ' '*30, end = '\n')
        print(f'Elapsed time: {time.time()-real_start} s')

    def predict(self, data):
        """
        Predict out for new data

        Parameters
        ----------
        data : list or numpy 2d array
            Array with the data in input to the MLP.

        Returns
        -------
        numpy 1d array or numpy 2d array
            Array with the output labels predicted by the model.
        """
        self.network[0].input = data
        self.feedforward()
        return self.network[-1].out

    def create_net(self, input_data, val_data):
        """
        Feed the input of the net and propagate it

        Parameters
        ----------
        input_data : list or numpy 2d array
            Array with the data in input to the MLP.
        """
        if self.filename == None:
            from_backup = False
            w, bias = [None]*len(self.structure), [None]*len(self.structure)
        else:
            from_backup = True
            with open(self.filename, 'r') as json_file:
                data = json.load(json_file)
                w = data[f'weights_epoch{self.epoch}']
                bias = data[f'bias_epoch{self.epoch}']
        for layer,num_unit in enumerate(self.structure):
            if layer==0: in_train, in_val = input_data, val_data
            else: 
                in_train = self.network[layer-1].out 
                in_val   = self.network[layer-1].out_val
            # Define the layer
            lay = Layer(num_unit, in_train, val_matrix=in_val,
                        starting_points = self.starting_points[layer],
                        func=self.func[layer], preload_w = w[layer],
                        preload_bias = bias[layer], from_backup = from_backup)
            self.network.append(lay) # add the layer

    def feedforward(self):
        """ Move the input to the output of the net"""
        for lay_prev,lay_next in zip(self.network[:-1:],self.network[1::]):
            lay_next.input=lay_prev.out

    def feedforward_validation(self):
        """ Move the input to the output of the net"""
        for lay_prev,lay_next in zip(self.network[:-1:],self.network[1::]):
            lay_next.val_data=lay_prev.out_val

    def learning_step(self,labels):
        """
        Implementing the backpropagation.

        Parameters
        ----------
        labels : list or numpy 2d array
            Labels of the input_data.
        """
        num_data=labels.shape[0]
        for reverse_layer_number,layer in enumerate(self.network[::-1]):
            if self.nesterov:
                layer.dw_nest=self.alpha*layer.dW_1
            else:
                layer.dw_nest=0
            if reverse_layer_number==0:
                delta=((labels-layer.out)*layer.der_func(layer.net_nest))/num_data
            else:
                delta=(np.matmul(delta,weight_1)*layer.der_func(layer.net_nest))
            weight_1=layer.weight+layer.dw_nest

#xxxxxxxxxxx Comment here for  5x speed up xxxxxxxxxxxxxxxxxxxxxxxxxxxxxxxxxxxx
#            grad_W=np.sum([np.outer(i,j) for i,j in zip(delta,layer.input)], axis=0) #batch
#            grad_b=np.sum(delta,axis=0)
#xxxxxxxxxxxxxxxxxxxxxxxxxxxxxxxxxxxxxxxxxxxxxxxxxxxxxxxxxxxxxxxxxxxxxxxxxxxxxx

#%%%%%%%%%%% Decomment here for 5x speed up %%%%%%%%%%%%%%%%%%%%%%%%%%%%%%%%%%%
            grad_W, grad_b = self._jit_update_weight(delta, layer.input)
#%%%%%%%%%%%%%%%%%%%%%%%%%%%%%%%%%%%%%%%%%%%%%%%%%%%%%%%%%%%%%%%%%%%%%%%%%%%%%%
            if self.RMSProp:
                dW,db=layer.RMSProp(grad_W,grad_b,self.eta,self.beta)
                dW-=self.lamb * (np.abs(layer.weight)**(self.norm_L-1))*np.sign(layer.weight)
            else:
                dW = (self.eta)*grad_W - self.lamb * (np.abs(layer.weight)**(self.norm_L-1))*np.sign(layer.weight)
                db = (self.eta)*grad_b
            layer.weight+=dW+self.alpha*layer.dW_1
            layer.bias  +=db+self.alpha*layer.db_1
            layer.dW_1 = dW
            layer.db_1 = db
#%%%% Decomment the block for a 5x speed up %%%%%%%%%%%%%%%%%%%%%%%%%%%%%%%%%%%
    @staticmethod
    @njit(cache = True, fastmath = True)
    def _jit_update_weight(delta, inputs):
        list_prod = np.empty( (*delta.shape, inputs.shape[1]) )
        for i in range(len(delta)): # speed up this loop on data with numba!
            list_prod[i] = np.outer(delta[i], inputs[i])
        dW = np.sum(list_prod, axis = 0)
        db = np.sum(delta, axis = 0)
        return dW, db



    def save_network(self, filename):
        """
        Function that save the net in a json file

        Parameters
        ----------
        filename : string
            The output filename.
        """
        # Write general info of the net
        path_file = Path(filename) # Create a path object
        if not os.path.exists(path_file.parent): # If the folder not exist create it
            os.makedirs(path_file.parent)
        if not path_file.is_file(): # If the file doesn't exist initialize
#                                   # the net parameters
            net_dict = self.__dict__.copy() # Dict of the MLP object
            # Stuff that we don't write to the output file
            skip_list = ['network', 'filename']
            # (network will be written below)
            save_dict = {} # initialize the dict to write
            save_dict['input_data_shape'] = self.network[0].input.shape
            save_dict['val_data_shape'] = self.network[0].val_data.shape
            for net_attr in net_dict.keys():
                if net_attr not in skip_list: # Write the values in the dict
                    save_dict[net_attr] = net_dict[net_attr]
        else: # If the file exist (like when we save during the training)
            with open(filename, 'r') as json_file:
                save_dict = json.load(json_file) # Just load the json and go on

            # Overwrite the parameters that change during training
            # overwrite the val, train curves
            save_dict['train_MEE'] = self.train_MEE
            save_dict['train_MSE'] = self.train_MSE
            save_dict['val_MEE'] = self.val_MEE
            save_dict['val_MSE'] = self.val_MSE
            #overwrite the number of epoch
            save_dict['epoch'] = self.epoch

        # Saving the weights and the bias for each layer
        weights_list = []
        bias_list = []
        for i, layer in enumerate(self.network):
            weights_list.append(layer.weight.tolist())
            bias_list.append(layer.bias.tolist())

        save_dict[f'weights_epoch{self.epoch}'] = weights_list
        save_dict[f'bias_epoch{self.epoch}'] = bias_list

        # Save the output file
        with open(filename, 'w') as outfile:
            json.dump(save_dict, outfile)

def mini_batch(input_data,labels, batch_size):
    for i in range(0,len(input_data),batch_size):
        yield input_data[i:i+batch_size,:], labels[i:i+batch_size,:]

def shuffle(input_data, labels):
    seed=np.random.randint(2**32-1)
    rand_state = np.random.RandomState(seed)
    rand_state.shuffle(input_data)
    rand_state.seed(seed)
    rand_state.shuffle(labels)<|MERGE_RESOLUTION|>--- conflicted
+++ resolved
@@ -89,12 +89,8 @@
 
     def train(self, input_data, labels, val_data, val_labels, epoch,
               eta=0.1, eta_params = None, lamb=0, norm_L=2, alpha=0, nesterov=False,
-<<<<<<< HEAD
-              clean_net = False, save_rate = -1, batch_size=-1, filename = None, 
+              clean_net = False, save_rate = -1, batch_size=-1,filename = None,verbose=True, RMSProp=False,beta=0.8):
               error_threshold = None, patience = 1):
-=======
-              clean_net = False, save_rate = -1, batch_size=-1,filename = None,verbose=True, RMSProp=False,beta=0.8):
->>>>>>> d9997fbb
         """
         Parameters
         ----------
